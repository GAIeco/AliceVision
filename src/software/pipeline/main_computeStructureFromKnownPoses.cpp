--- conflicted
+++ resolved
@@ -36,11 +36,7 @@
   // user optional parameters
 
   std::string describerTypesName = feature::EImageDescriberType_enumToString(feature::EImageDescriberType::SIFT);
-<<<<<<< HEAD
   std::vector<std::string> matchesFolders;
-=======
-  std::string matchesFolder;
->>>>>>> 307ba988
 
   po::options_description allParams("AliceVision ComputeStructureFromKnownPoses");
 
@@ -57,13 +53,8 @@
   optionalParams.add_options()
     ("describerTypes,d", po::value<std::string>(&describerTypesName)->default_value(describerTypesName),
       feature::EImageDescriberType_informations().c_str())
-<<<<<<< HEAD
     ("matchesFolders,m", po::value<std::vector<std::string>>(&matchesFolders)->multitoken()->required(),
       "Path to folder(s) in which computed matches are stored.");
-=======
-    ("matchesFolder,m", po::value<std::string>(&matchesFolder)->default_value(matchesFolder),
-      "Path to a folder containing the matches.");
->>>>>>> 307ba988
 
   po::options_description logParams("Log parameters");
   logParams.add_options()
@@ -140,11 +131,7 @@
   {
     // load pre-computed matches
     matching::PairwiseMatches matches;
-<<<<<<< HEAD
     if(!sfm::loadPairwiseMatches(matches, sfmData, matchesFolders, describerMethodTypes))
-=======
-    if(!sfm::loadPairwiseMatches(matches, sfm_data, matchesFolder, describerMethodTypes))
->>>>>>> 307ba988
       return EXIT_FAILURE;
 
     pairs = matching::getImagePairs(matches);
