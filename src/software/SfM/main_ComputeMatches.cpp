--- conflicted
+++ resolved
@@ -58,16 +58,11 @@
 {
 #ifdef OPENMVG_DEBUG_MATCHING
   std::map<int,int> stats;
-<<<<<<< HEAD
   size_t nbMatches = 0;
           
   for( const auto& imgMatches: map)
   {
     nbMatches += imgMatches.second.size(); 
-=======
-  for( const auto& imgMatches: map)
-  {
->>>>>>> 568a7039
     for( const matching::IndMatch& featMatches: imgMatches.second)
     {
       int d = std::floor(featMatches._distance / 1000.0);
@@ -81,11 +76,7 @@
   {
     std::cout << stat.first << "\t" << stat.second << std::endl;
   }
-<<<<<<< HEAD
-  
   std::cout << "There are " << nbMatches << " matches." << std::endl;
-=======
->>>>>>> 568a7039
 #endif
 }
 
@@ -355,11 +346,7 @@
   std::cout << std::endl << " - PUTATIVE MATCHES - " << std::endl;
 
   // If the matches already exists, reload them
-<<<<<<< HEAD
   if(!bForce && !matchFilePerImage && stlplus::is_file(stlplus::create_filespec(sMatchesDirectory, "putative.txt")))
-=======
-  if(!bForce && !matchFilePerImage && stlplus::is_file(stlplus::create_filespec(sMatchesDirectory, "matches.putative.bin")))
->>>>>>> 568a7039
   {
     Load(map_PutativesMatches, sfm_data.GetViewsKeys(), sMatchesDirectory, "putative");
     std::cout << "\t PREVIOUS RESULTS LOADED" << std::endl;
@@ -595,20 +582,8 @@
       }
     }
     
-<<<<<<< HEAD
-    //---------------------------------------
-    //-- Export geometric filtered matches
-    //---------------------------------------
-    std::cout << "Save geometric matches." << std::endl;
-    Save(finalMatches, sMatchesDirectory, sGeometricMode, "txt", matchFilePerImage);
-
-    std::cout << "Task done in (s): " << timer.elapsed() << std::endl;
-
-    if(bExportDebugFiles)
-=======
     std::cout << "After grid filtering:" << std::endl;
     for(const auto& matchGridFiltering: finalMatches)
->>>>>>> 568a7039
     {
       std::cout << " * Image pair (" << matchGridFiltering.first.first << ", " << matchGridFiltering.first.second << ") contains " << matchGridFiltering.second.size() << " geometric matches." << std::endl;
     }
@@ -633,12 +608,6 @@
     
     //-- export view pair graph once geometric filter have been done
     {
-<<<<<<< HEAD
-      std::cout << "GEOMETRIC" << std::endl;
-      getStatsMap(finalMatches);
-    }
-#endif
-=======
       std::set<IndexT> set_ViewIds;
       std::transform(sfm_data.GetViews().begin(), sfm_data.GetViews().end(),
         std::inserter(set_ViewIds, set_ViewIds.begin()), stl::RetrieveKey());
@@ -653,7 +622,6 @@
   {
     std::cout << "GEOMETRIC" << std::endl;
     getStatsMap(map_GeometricMatches);
->>>>>>> 568a7039
   }
 #endif
 
