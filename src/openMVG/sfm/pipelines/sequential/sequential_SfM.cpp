
// Copyright (c) 2015 Pierre MOULON.

// This Source Code Form is subject to the terms of the Mozilla Public
// License, v. 2.0. If a copy of the MPL was not distributed with this
// file, You can obtain one at http://mozilla.org/MPL/2.0/.


#include "openMVG/sfm/pipelines/sequential/sequential_SfM.hpp"
#include "openMVG/sfm/pipelines/sfm_robust_model_estimation.hpp"
#include "openMVG/sfm/sfm_data_io.hpp"
#include "openMVG/sfm/sfm_data_BA_ceres.hpp"
#include "openMVG/sfm/sfm_data_filters.hpp"
#include "openMVG/sfm/pipelines/localization/SfM_Localizer.hpp"

#include "openMVG/matching/indMatch.hpp"
#include "openMVG/multiview/essential.hpp"
#include "openMVG/multiview/triangulation.hpp"
#include "openMVG/multiview/triangulation_nview.hpp"
#include "openMVG/graph/connectedComponent.hpp"
#include "openMVG/stl/stl.hpp"
#include "openMVG/system/timer.hpp"

#include "third_party/htmlDoc/htmlDoc.hpp"
#include "third_party/progress/progress.hpp"

#ifdef _MSC_VER
#pragma warning( once : 4267 ) //warning C4267: 'argument' : conversion from 'size_t' to 'const int', possible loss of data
#endif

namespace openMVG {
namespace sfm {

using namespace openMVG::geometry;
using namespace openMVG::cameras;

SequentialSfMReconstructionEngine::SequentialSfMReconstructionEngine(
  const SfM_Data & sfm_data,
  const std::string & soutDirectory,
  const std::string & sloggingFile)
  : ReconstructionEngine(sfm_data, soutDirectory),
    _sLoggingFile(sloggingFile),
    _initialpair(Pair(0,0)),
    _camType(EINTRINSIC(PINHOLE_CAMERA_RADIAL3))
{
  if (!_sLoggingFile.empty())
  {
    // setup HTML logger
    _htmlDocStream = std::make_shared<htmlDocument::htmlDocumentStream>("SequentialReconstructionEngine SFM report.");
    _htmlDocStream->pushInfo(
      htmlDocument::htmlMarkup("h1", std::string("SequentialSfMReconstructionEngine")));
    _htmlDocStream->pushInfo("<hr>");

    _htmlDocStream->pushInfo( "Dataset info:");
    _htmlDocStream->pushInfo( "Views count: " +
      htmlDocument::toString( sfm_data.GetViews().size()) + "<br>");
  }

  // Init remaining image list
  for (Views::const_iterator itV = sfm_data.GetViews().begin();
    itV != sfm_data.GetViews().end(); ++itV)
  {
    _set_remainingViewId.insert(itV->second.get()->id_view);
  }
}

SequentialSfMReconstructionEngine::~SequentialSfMReconstructionEngine()
{
  if (!_sLoggingFile.empty())
  {
    // Save the reconstruction Log
    std::ofstream htmlFileStream(_sLoggingFile.c_str());
    htmlFileStream << _htmlDocStream->getDoc();
  }
}

void SequentialSfMReconstructionEngine::SetFeaturesProvider(Features_Provider * provider)
{
  _features_provider = provider;
}

void SequentialSfMReconstructionEngine::SetMatchesProvider(Matches_Provider * provider)
{
  _matches_provider = provider;
}

// Compute robust Resection of remaining images
// - group of images will be selected and resection + scene completion will be tried
void SequentialSfMReconstructionEngine::RobustResectionOfImages(
  const std::set<size_t>& viewIds,
  std::set<size_t>& set_reconstructedViewId,
  std::set<size_t>& set_rejectedViewId)
{
  size_t imageIndex = 0;
  size_t resectionGroupIndex = 0;
  std::set<size_t> set_remainingViewId(viewIds);
  std::vector<size_t> vec_possible_resection_indexes;
  while (FindImagesWithPossibleResection(vec_possible_resection_indexes, set_remainingViewId))
  {
    // std::cout << "Resection group start " << resectionGroupIndex << " with " << vec_possible_resection_indexes.size() << " images.\n";

    bool bImageAdded = false;
    // Add images to the 3D reconstruction
    for (const size_t possible_resection_index: vec_possible_resection_indexes )
    {
      const size_t currentIndex = imageIndex;
      ++imageIndex;
      const bool bResect = Resection(possible_resection_index);
      bImageAdded |= bResect;
      if (!bResect)
      {
        set_rejectedViewId.insert(possible_resection_index);
        std::cout << "\nResection of image: " << possible_resection_index << " was not possible." << std::endl;
      }
      else
      {
        set_reconstructedViewId.insert(possible_resection_index);
        std::cout << "\nResection of image: " << possible_resection_index << " succeed." << std::endl;
      }
      set_remainingViewId.erase(possible_resection_index);
    }

    if (bImageAdded)
    {
      // Scene logging as ply for visual debug
      std::ostringstream os;
      os << std::setw(8) << std::setfill('0') << resectionGroupIndex << "_Resection";
<<<<<<< HEAD
      Save(_sfm_data, stlplus::create_filespec(_sOutDirectory, os.str(), ".ply"), ESfM_Data(ALL));
=======
      Save(_sfm_data, stlplus::create_filespec(_sOutDirectory, os.str(), _sfmdataInterFileExtension), _sfmdataInterFilter);
>>>>>>> 0a6fc0c8

      // std::cout << "Global Bundle start, resection group index: " << resectionGroupIndex << ".\n";
      int bundleAdjustmentIteration = 0;
      // Perform BA until all point are under the given precision
      do
      {
        // std::cout << "Resection group index: " << resectionGroupIndex << ", bundle iteration: " << bundleAdjustmentIteration << "\n";
        BundleAdjustment();
        ++bundleAdjustmentIteration;
      }
      while (badTrackRejector(4.0, 50) != 0);
    }
    ++resectionGroupIndex;
  }
  // Ensure there is no remaining outliers
  badTrackRejector(4.0, 0);
}

bool SequentialSfMReconstructionEngine::Process()
{
  //-------------------
  //-- Incremental reconstruction
  //-------------------

  if (!InitLandmarkTracks())
    return false;

  // Initial pair choice
  Pair initialPairIndex = _initialpair;
  if (_initialpair == Pair(0,0))
  {
    Pair putative_initial_pair;
    if (AutomaticInitialPairChoice(putative_initial_pair))
    {
      initialPairIndex = _initialpair = putative_initial_pair;
    }
    else // Cannot find a valid initial pair, try to set it by hand?
    {
      if (!ChooseInitialPair(_initialpair))
        return false;
    }
  }
  // Else a starting pair was already initialized before

  // Initial pair Essential Matrix and [R|t] estimation.
  if (!MakeInitialPair3D(initialPairIndex))
    return false;

  std::set<size_t> reconstructedViewIds;
  std::set<size_t> rejectedViewIds;
  std::size_t nbRejectedLoops = 0;
  do
  {
    reconstructedViewIds.clear();
    rejectedViewIds.clear();

    // Compute robust Resection of remaining images
    // - group of images will be selected and resection + scene completion will be tried
    RobustResectionOfImages(
      _set_remainingViewId,
      reconstructedViewIds,
      rejectedViewIds);
    // Remove all reconstructed views from the remaining views
    for(const size_t v: reconstructedViewIds)
    {
      _set_remainingViewId.erase(v);
    }

    std::cout << "SequenctiamSfM -- nbRejectedLoops: " << nbRejectedLoops << std::endl;
    std::cout << "SequenctiamSfM -- reconstructedViewIds: " << reconstructedViewIds.size() << std::endl;
    std::cout << "SequenctiamSfM -- rejectedViewIds: " << rejectedViewIds.size() << std::endl;
    std::cout << "SequenctiamSfM -- _set_remainingViewId: " << _set_remainingViewId.size() << std::endl;

    ++nbRejectedLoops;
    // Retry to perform the resectioning of all the rejected views,
    // as long as new views are successfully added.
  } while( !reconstructedViewIds.empty() && !_set_remainingViewId.empty() );

  //-- Reconstruction done.
  //-- Display some statistics
  std::cout << "\n\n-------------------------------" << "\n"
    << "-- Structure from Motion (statistics):\n"
    << "-- #Camera calibrated: " << _sfm_data.GetPoses().size()
    << " from " << _sfm_data.GetViews().size() << " input images.\n"
    << "-- #Tracks, #3D points: " << _sfm_data.GetLandmarks().size() << "\n"
    << "-------------------------------" << "\n";

  Histogram<double> h;
  ComputeResidualsHistogram(&h);
  std::cout << "\nHistogram of residuals:" << h.ToString() << std::endl;

  if (!_sLoggingFile.empty())
  {
    using namespace htmlDocument;
    std::ostringstream os;
    os << "Structure from Motion process finished.";
    _htmlDocStream->pushInfo("<hr>");
    _htmlDocStream->pushInfo(htmlMarkup("h1",os.str()));

    os.str("");
    os << "-------------------------------" << "<br>"
      << "-- Structure from Motion (statistics):<br>"
      << "-- #Camera calibrated: " << _sfm_data.GetPoses().size()
      << " from " <<_sfm_data.GetViews().size() << " input images.<br>"
      << "-- #Tracks, #3D points: " << _sfm_data.GetLandmarks().size() << "<br>"
      << "-------------------------------" << "<br>";
    _htmlDocStream->pushInfo(os.str());

    _htmlDocStream->pushInfo(htmlMarkup("h2","Histogram of reprojection-residuals"));

    const std::vector<double> xBin = h.GetXbinsValue();
    std::pair< std::pair<double,double>, std::pair<double,double> > range =
      autoJSXGraphViewport<double>(xBin, h.GetHist());

    htmlDocument::JSXGraphWrapper jsxGraph;
    jsxGraph.init("3DtoImageResiduals",600,300);
    jsxGraph.addXYChart(xBin, h.GetHist(), "line,point");
    jsxGraph.UnsuspendUpdate();
    jsxGraph.setViewport(range);
    jsxGraph.close();
    _htmlDocStream->pushInfo(jsxGraph.toStr());
  }
  return true;
}

/// Select a candidate initial pair
bool SequentialSfMReconstructionEngine::ChooseInitialPair(Pair & initialPairIndex) const
{
  if (_initialpair != Pair(0,0))
  {
    initialPairIndex = _initialpair;
  }
  else
  {

    // List Views that support valid intrinsic
    std::set<IndexT> valid_views;
    for (Views::const_iterator it = _sfm_data.GetViews().begin();
      it != _sfm_data.GetViews().end(); ++it)
    {
      const View * v = it->second.get();
      if( _sfm_data.GetIntrinsics().find(v->id_intrinsic) != _sfm_data.GetIntrinsics().end())
        valid_views.insert(v->id_view);
    }

    if (_sfm_data.GetIntrinsics().empty() || valid_views.empty())
    {
      std::cerr
        << "There is no defined intrinsic data in order to compute an essential matrix for the initial pair."
        << std::endl;
      return false;
    }

    std::cout << std::endl
      << "----------------------------------------------------\n"
      << "SequentialSfMReconstructionEngine::ChooseInitialPair\n"
      << "----------------------------------------------------\n"
      << " Pairs that have valid intrinsic and high support of points are displayed:\n"
      << " Choose one pair manually by typing the two integer indexes\n"
      << "----------------------------------------------------\n"
      << std::endl;

    // Try to list the 10 top pairs that have:
    //  - valid intrinsics,
    //  - valid estimated Fundamental matrix.
    std::vector< size_t > vec_NbMatchesPerPair;
    std::vector<openMVG::matching::PairWiseMatches::const_iterator> vec_MatchesIterator;
    const openMVG::matching::PairWiseMatches & map_Matches = _matches_provider->_pairWise_matches;
    for (openMVG::matching::PairWiseMatches::const_iterator
      iter = map_Matches.begin();
      iter != map_Matches.end(); ++iter)
    {
      const Pair current_pair = iter->first;
      if (valid_views.count(current_pair.first) &&
        valid_views.count(current_pair.second) )
      {
        vec_NbMatchesPerPair.push_back(iter->second.size());
        vec_MatchesIterator.push_back(iter);
      }
    }
    // sort the Pairs in descending order according their correspondences count
    using namespace stl::indexed_sort;
    std::vector< sort_index_packet_descend< size_t, size_t> > packet_vec(vec_NbMatchesPerPair.size());
    sort_index_helper(packet_vec, &vec_NbMatchesPerPair[0], std::min((size_t)10, vec_NbMatchesPerPair.size()));

    for (size_t i = 0; i < std::min((size_t)10, vec_NbMatchesPerPair.size()); ++i) {
      const size_t index = packet_vec[i].index;
      openMVG::matching::PairWiseMatches::const_iterator iter = vec_MatchesIterator[index];
      std::cout << "(" << iter->first.first << "," << iter->first.second <<")\t\t"
        << iter->second.size() << " matches" << std::endl;
    }

    // Ask the user to choose an initial pair (by set some view ids)
    std::cout << std::endl << " type INITIAL pair ids: X enter Y enter\n";
    int val, val2;
    if ( std::cin >> val && std::cin >> val2) {
      initialPairIndex.first = val;
      initialPairIndex.second = val2;
    }
  }

  std::cout << "\nPutative starting pair is: (" << initialPairIndex.first
      << "," << initialPairIndex.second << ")" << std::endl;

  // Check validity of the initial pair indices:
  if (_features_provider->feats_per_view.find(initialPairIndex.first) == _features_provider->feats_per_view.end() ||
      _features_provider->feats_per_view.find(initialPairIndex.second) == _features_provider->feats_per_view.end())
  {
    std::cerr << "At least one of the initial pair indices is invalid."
      << std::endl;
    return false;
  }
  return true;
}

bool SequentialSfMReconstructionEngine::InitLandmarkTracks()
{
  // Compute tracks from matches
  tracks::TracksBuilder tracksBuilder;

  {
    // List of features matches for each couple of images
    const openMVG::matching::PairWiseMatches & map_Matches = _matches_provider->_pairWise_matches;
    std::cout << "\n" << "Track building" << std::endl;

    tracksBuilder.Build(map_Matches);
    std::cout << "\n" << "Track filtering" << std::endl;
    tracksBuilder.Filter();
    std::cout << "\n" << "Track filtering : min occurence" << std::endl;
#ifdef HAVE_CCTAG
    tracksBuilder.FilterPairWiseMinimumMatches(3);
#else
    tracksBuilder.FilterPairWiseMinimumMatches(20);
#endif
    
    std::cout << "\n" << "Track export to internal struct" << std::endl;
    //-- Build tracks with STL compliant type :
    tracksBuilder.ExportToSTL(_map_tracks);

    std::cout << "\n" << "Track stats" << std::endl;
    {
      std::ostringstream osTrack;
      //-- Display stats :
      //    - number of images
      //    - number of tracks
      std::set<size_t> set_imagesId;
      tracks::TracksUtilsMap::ImageIdInTracks(_map_tracks, set_imagesId);
      osTrack << "------------------" << "\n"
        << "-- Tracks Stats --" << "\n"
        << " Tracks number: " << tracksBuilder.NbTracks() << "\n"
        << " Images Id: " << "\n";
      std::copy(set_imagesId.begin(),
        set_imagesId.end(),
        std::ostream_iterator<size_t>(osTrack, ", "));
      osTrack << "\n------------------" << "\n";

      std::map<size_t, size_t> map_Occurence_TrackLength;
      tracks::TracksUtilsMap::TracksLength(_map_tracks, map_Occurence_TrackLength);
      osTrack << "TrackLength, Occurrence" << "\n";
      for (std::map<size_t, size_t>::const_iterator iter = map_Occurence_TrackLength.begin();
        iter != map_Occurence_TrackLength.end(); ++iter)  {
        osTrack << "\t" << iter->first << "\t" << iter->second << "\n";
      }
      osTrack << "\n";
      std::cout << osTrack.str();
    }
  }
  return _map_tracks.size() > 0;
}

bool SequentialSfMReconstructionEngine::AutomaticInitialPairChoice(Pair & initial_pair) const
{
  // From the k view pairs with the highest number of verified matches
  // select a pair that have the largest basline (mean angle between it's bearing vectors).

  const unsigned k = 20;
  const unsigned iMin_inliers_count = 100;
  const float fRequired_min_angle = 3.0f;
  const float fLimit_max_angle = 60.0f; // More than 60 degree, we cannot rely on matches for initial pair seeding

  // List Views that support valid intrinsic (view that could be used for Essential matrix computation)
  std::set<IndexT> valid_views;
  for (Views::const_iterator it = _sfm_data.GetViews().begin();
    it != _sfm_data.GetViews().end(); ++it)
  {
    const View * v = it->second.get();
    if( _sfm_data.GetIntrinsics().find(v->id_intrinsic) != _sfm_data.GetIntrinsics().end())
      valid_views.insert(v->id_view);
  }

  if (valid_views.size() < 2)
  {
    return false; // There is not view that support valid intrinsic data
  }

  std::vector<std::pair<double, Pair> > scoring_per_pair;

  // Compute the relative pose & the 'baseline score'
  C_Progress_display my_progress_bar( _matches_provider->_pairWise_matches.size(),
    std::cout,
    "Automatic selection of an initial pair:\n" );
#ifdef OPENMVG_USE_OPENMP
  #pragma omp parallel
#endif
  for (const std::pair< Pair, IndMatches > & match_pair : _matches_provider->_pairWise_matches)
  {
#ifdef OPENMVG_USE_OPENMP
  #pragma omp single nowait
#endif
    {
#ifdef OPENMVG_USE_OPENMP
      #pragma omp critical
#endif
      ++my_progress_bar;

      const Pair current_pair = match_pair.first;

      const size_t I = min(current_pair.first, current_pair.second);
      const size_t J = max(current_pair.first, current_pair.second);

      const View * view_I = _sfm_data.GetViews().at(I).get();
      const Intrinsics::const_iterator iterIntrinsic_I = _sfm_data.GetIntrinsics().find(view_I->id_intrinsic);
      const View * view_J = _sfm_data.GetViews().at(J).get();
      const Intrinsics::const_iterator iterIntrinsic_J = _sfm_data.GetIntrinsics().find(view_J->id_intrinsic);

      const Pinhole_Intrinsic * cam_I = dynamic_cast<const Pinhole_Intrinsic*>(iterIntrinsic_I->second.get());
      const Pinhole_Intrinsic * cam_J = dynamic_cast<const Pinhole_Intrinsic*>(iterIntrinsic_J->second.get());
      if (cam_I != NULL && cam_J != NULL)
      {
        openMVG::tracks::STLMAPTracks map_tracksCommon;
        const std::set<size_t> set_imageIndex= {I, J};
        tracks::TracksUtilsMap::GetTracksInImages(set_imageIndex, _map_tracks, map_tracksCommon);

        // Copy points correspondences to arrays for relative pose estimation
        const size_t n = map_tracksCommon.size();
        Mat xI(2,n), xJ(2,n);
        size_t cptIndex = 0;
        for (openMVG::tracks::STLMAPTracks::const_iterator
          iterT = map_tracksCommon.begin(); iterT != map_tracksCommon.end();
          ++iterT, ++cptIndex)
        {
          tracks::submapTrack::const_iterator iter = iterT->second.begin();
          const size_t i = iter->second;
          const size_t j = (++iter)->second;

          Vec2 feat = _features_provider->feats_per_view[I][i].coords().cast<double>();
          xI.col(cptIndex) = cam_I->get_ud_pixel(feat);
          feat = _features_provider->feats_per_view[J][j].coords().cast<double>();
          xJ.col(cptIndex) = cam_J->get_ud_pixel(feat);
        }

        // Robust estimation of the relative pose
        RelativePose_Info relativePose_info;
        relativePose_info.initial_residual_tolerance = Square(4.0);

        if (robustRelativePose(
          cam_I->K(), cam_J->K(),
          xI, xJ, relativePose_info,
          std::make_pair(cam_I->w(), cam_I->h()), std::make_pair(cam_J->w(), cam_J->h()),
          256) && relativePose_info.vec_inliers.size() > iMin_inliers_count)
        {
          // Triangulate inliers & compute angle between bearing vectors
          std::vector<float> vec_angles;
          const Pose3 pose_I = Pose3(Mat3::Identity(), Vec3::Zero());
          const Pose3 pose_J = relativePose_info.relativePose;
          const Mat34 PI = cam_I->get_projective_equivalent(pose_I);
          const Mat34 PJ = cam_J->get_projective_equivalent(pose_J);
          for (const size_t inlier_idx : relativePose_info.vec_inliers)
          {
            Vec3 X;
            TriangulateDLT(PI, xI.col(inlier_idx), PJ, xJ.col(inlier_idx), &X);

            openMVG::tracks::STLMAPTracks::const_iterator iterT = map_tracksCommon.begin();
            std::advance(iterT, inlier_idx);
            tracks::submapTrack::const_iterator iter = iterT->second.begin();
            const Vec2 featI = _features_provider->feats_per_view[I][iter->second].coords().cast<double>();
            const Vec2 featJ = _features_provider->feats_per_view[J][(++iter)->second].coords().cast<double>();
            vec_angles.push_back(AngleBetweenRay(pose_I, cam_I, pose_J, cam_J, featI, featJ));
          }
          // Compute the median triangulation angle
          const unsigned median_index = vec_angles.size() / 2;
          std::nth_element(
            vec_angles.begin(),
            vec_angles.begin() + median_index,
            vec_angles.end());
          const float scoring_angle = vec_angles[median_index];
          // Store the pair iff the pair is in the asked angle range [fRequired_min_angle;fLimit_max_angle]
          if (scoring_angle > fRequired_min_angle &&
              scoring_angle < fLimit_max_angle)
          {
#ifdef OPENMVG_USE_OPENMP
            #pragma omp critical
#endif
            scoring_per_pair.emplace_back(scoring_angle, current_pair);
          }
        }
      }
    } // omp section
  }
  std::sort(scoring_per_pair.begin(), scoring_per_pair.end());
  // Since scoring is ordered in increasing order, reverse the order
  std::reverse(scoring_per_pair.begin(), scoring_per_pair.end());
  if (!scoring_per_pair.empty())
  {
    initial_pair = scoring_per_pair.begin()->second;
    return true;
  }
  std::cout << "No valid initial pair found automatically." << std::endl;
  return false;
}

/// Compute the initial 3D seed (First camera t=0; R=Id, second estimated by 5 point algorithm)
bool SequentialSfMReconstructionEngine::MakeInitialPair3D(const Pair & current_pair)
{
  // Compute robust Essential matrix for ImageId [I,J]
  // use min max to have I < J
  const size_t I = min(current_pair.first, current_pair.second);
  const size_t J = max(current_pair.first, current_pair.second);

  // a. Assert we have valid pinhole cameras
  const View * view_I = _sfm_data.GetViews().at(I).get();
  const Intrinsics::const_iterator iterIntrinsic_I = _sfm_data.GetIntrinsics().find(view_I->id_intrinsic);
  const View * view_J = _sfm_data.GetViews().at(J).get();
  const Intrinsics::const_iterator iterIntrinsic_J = _sfm_data.GetIntrinsics().find(view_J->id_intrinsic);

  std::cout << "Initial pair is:\n"
          << "  A - Id: " << I << " - " << " filepath: " << view_I->s_Img_path << "\n"
          << "  B - Id: " << J << " - " << " filepath: " << view_J->s_Img_path << std::endl;

  if (iterIntrinsic_I == _sfm_data.GetIntrinsics().end() ||
      iterIntrinsic_J == _sfm_data.GetIntrinsics().end() )
  {
    std::cout << "Can't find initial image pair intrinsics." << std::endl;
    return false;
  }

  const Pinhole_Intrinsic * cam_I = dynamic_cast<const Pinhole_Intrinsic*>(iterIntrinsic_I->second.get());
  const Pinhole_Intrinsic * cam_J = dynamic_cast<const Pinhole_Intrinsic*>(iterIntrinsic_J->second.get());
  if (cam_I == NULL || cam_J == NULL)
  {
    std::cout << "Can't find initial image pair intrinsics (NULL ptr)." << std::endl;
    return false;
  }

  // b. Get common features between the two view
  // use the track to have a more dense match correspondence set
  openMVG::tracks::STLMAPTracks map_tracksCommon;
  const std::set<size_t> set_imageIndex= {I, J};
  tracks::TracksUtilsMap::GetTracksInImages(set_imageIndex, _map_tracks, map_tracksCommon);

  //-- Copy point to arrays
  const size_t n = map_tracksCommon.size();
  Mat xI(2,n), xJ(2,n);
  size_t cptIndex = 0;
  for (openMVG::tracks::STLMAPTracks::const_iterator
    iterT = map_tracksCommon.begin(); iterT != map_tracksCommon.end();
    ++iterT, ++cptIndex)
  {
    tracks::submapTrack::const_iterator iter = iterT->second.begin();
    const size_t i = iter->second;
    const size_t j = (++iter)->second;

    Vec2 feat = _features_provider->feats_per_view[I][i].coords().cast<double>();
    xI.col(cptIndex) = cam_I->get_ud_pixel(feat);
    feat = _features_provider->feats_per_view[J][j].coords().cast<double>();
    xJ.col(cptIndex) = cam_J->get_ud_pixel(feat);
  }
  std::cout << n << " matches in the image pair for the initial pose estimation." << std::endl;

  // c. Robust estimation of the relative pose
  RelativePose_Info relativePose_info;

  const std::pair<size_t, size_t> imageSize_I(cam_I->w(), cam_I->h());
  const std::pair<size_t, size_t> imageSize_J(cam_J->w(), cam_J->h());

  if (!robustRelativePose(
    cam_I->K(), cam_J->K(), xI, xJ, relativePose_info, imageSize_I, imageSize_J, 4096))
  {
    std::cerr << " /!\\ Robust estimation failed to compute E for this pair"
      << std::endl;
    return false;
  }
  std::cout << "A-Contrario initial pair residual: "
    << relativePose_info.found_residual_precision << std::endl;
  // Bound min precision at 1 pix.
  relativePose_info.found_residual_precision = std::max(relativePose_info.found_residual_precision, 1.0);

  bool bRefine_using_BA = true;
  if (bRefine_using_BA)
  {
    // Refine the defined scene
    SfM_Data tiny_scene;
    tiny_scene.views.insert(*_sfm_data.GetViews().find(view_I->id_view));
    tiny_scene.views.insert(*_sfm_data.GetViews().find(view_J->id_view));
    tiny_scene.intrinsics.insert(*_sfm_data.GetIntrinsics().find(view_I->id_intrinsic));
    tiny_scene.intrinsics.insert(*_sfm_data.GetIntrinsics().find(view_J->id_intrinsic));

    // Init poses
    const Pose3 & Pose_I = tiny_scene.poses[view_I->id_pose] = Pose3(Mat3::Identity(), Vec3::Zero());
    const Pose3 & Pose_J = tiny_scene.poses[view_J->id_pose] = relativePose_info.relativePose;

    // Init structure
    const Mat34 P1 = cam_I->get_projective_equivalent(Pose_I);
    const Mat34 P2 = cam_J->get_projective_equivalent(Pose_J);
    Landmarks & landmarks = tiny_scene.structure;

    for (openMVG::tracks::STLMAPTracks::const_iterator
      iterT = map_tracksCommon.begin();
      iterT != map_tracksCommon.end();
      ++iterT)
    {
      // Get corresponding points
      tracks::submapTrack::const_iterator iter = iterT->second.begin();
      const size_t i = iter->second;
      const size_t j = (++iter)->second;

      const Vec2 x1_ = _features_provider->feats_per_view[I][i].coords().cast<double>();
      const Vec2 x2_ = _features_provider->feats_per_view[J][j].coords().cast<double>();

      Vec3 X;
      TriangulateDLT(P1, x1_, P2, x2_, &X);
      Observations obs;
      obs[view_I->id_view] = Observation(x1_, i);
      obs[view_J->id_view] = Observation(x2_, j);
      landmarks[iterT->first].obs = std::move(obs);
      landmarks[iterT->first].X = X;
    }

    Save(tiny_scene, stlplus::create_filespec(_sOutDirectory, "initialPair", _sfmdataInterFileExtension), _sfmdataInterFilter);

    // - refine only Structure and Rotations & translations (keep intrinsic constant)
    Bundle_Adjustment_Ceres::BA_options options(true, false);
    options._linear_solver_type = ceres::DENSE_SCHUR;
    Bundle_Adjustment_Ceres bundle_adjustment_obj(options);
    if (!bundle_adjustment_obj.Adjust(tiny_scene, true, true, false))
    {
      return false;
    }

    // Save computed data
    const Pose3 pose_I = _sfm_data.poses[view_I->id_pose] = tiny_scene.poses[view_I->id_pose];
    const Pose3 pose_J = _sfm_data.poses[view_J->id_pose] = tiny_scene.poses[view_J->id_pose];
    _map_ACThreshold.insert(std::make_pair(I, relativePose_info.found_residual_precision));
    _map_ACThreshold.insert(std::make_pair(J, relativePose_info.found_residual_precision));
    _set_remainingViewId.erase(view_I->id_view);
    _set_remainingViewId.erase(view_J->id_view);

    // List inliers and save them
    for (Landmarks::const_iterator iter = tiny_scene.GetLandmarks().begin();
      iter != tiny_scene.GetLandmarks().end(); ++iter)
    {
      const IndexT trackId = iter->first;
      const Landmark & landmark = iter->second;
      const Observations & obs = landmark.obs;
      Observations::const_iterator iterObs_xI = obs.begin();
      Observations::const_iterator iterObs_xJ = obs.begin();
      std::advance(iterObs_xJ, 1);

      const Observation & ob_xI = iterObs_xI->second;
      const IndexT & viewId_xI = iterObs_xI->first;

      const Observation & ob_xJ = iterObs_xJ->second;
      const IndexT & viewId_xJ = iterObs_xJ->first;

      const double angle = AngleBetweenRay(
        pose_I, cam_I, pose_J, cam_J, ob_xI.x, ob_xJ.x);
      const Vec2 residual_I = cam_I->residual(pose_I, landmark.X, ob_xI.x);
      const Vec2 residual_J = cam_J->residual(pose_J, landmark.X, ob_xJ.x);
      if ( angle > 2.0 &&
           pose_I.depth(landmark.X) > 0 &&
           pose_J.depth(landmark.X) > 0 &&
           residual_I.norm() < relativePose_info.found_residual_precision &&
           residual_J.norm() < relativePose_info.found_residual_precision)
      {
        _sfm_data.structure[trackId] = landmarks[trackId];
      }
    }
    // Save outlier residual information
    Histogram<double> histoResiduals;
    std::cout << std::endl
      << "=========================\n"
      << " MSE Residual InitialPair Inlier: " << ComputeResidualsHistogram(&histoResiduals) << "\n"
      << "=========================" << std::endl;

    if (!_sLoggingFile.empty())
    {
      using namespace htmlDocument;
      _htmlDocStream->pushInfo(htmlMarkup("h1","Essential Matrix."));
      ostringstream os;
      os << std::endl
        << "-------------------------------" << "<br>"
        << "-- Robust Essential matrix: <"  << I << "," <<J << "> images: "
        << view_I->s_Img_path << ","
        << view_J->s_Img_path << "<br>"
        << "-- Threshold: " << relativePose_info.found_residual_precision << "<br>"
        << "-- Resection status: " << "OK" << "<br>"
        << "-- Nb points used for robust Essential matrix estimation: "
        << xI.cols() << "<br>"
        << "-- Nb points validated by robust estimation: "
        << _sfm_data.structure.size() << "<br>"
        << "-- % points validated: "
        << _sfm_data.structure.size()/static_cast<float>(xI.cols())
        << "<br>"
        << "-------------------------------" << "<br>";
      _htmlDocStream->pushInfo(os.str());

      _htmlDocStream->pushInfo(htmlMarkup("h2",
        "Residual of the robust estimation (Initial triangulation). Thresholded at: "
        + toString(relativePose_info.found_residual_precision)));

      _htmlDocStream->pushInfo(htmlMarkup("h2","Histogram of residuals"));

      std::vector<double> xBin = histoResiduals.GetXbinsValue();
      std::pair< std::pair<double,double>, std::pair<double,double> > range =
        autoJSXGraphViewport<double>(xBin, histoResiduals.GetHist());

      htmlDocument::JSXGraphWrapper jsxGraph;
      jsxGraph.init("InitialPairTriangulationKeptInfo",600,300);
      jsxGraph.addXYChart(xBin, histoResiduals.GetHist(), "line,point");
      jsxGraph.addLine(relativePose_info.found_residual_precision, 0,
        relativePose_info.found_residual_precision, histoResiduals.GetHist().front());
      jsxGraph.UnsuspendUpdate();
      jsxGraph.setViewport(range);
      jsxGraph.close();
      _htmlDocStream->pushInfo(jsxGraph.toStr());

      _htmlDocStream->pushInfo("<hr>");

      ofstream htmlFileStream( string(stlplus::folder_append_separator(_sOutDirectory) +
        "Reconstruction_Report.html").c_str());
      htmlFileStream << _htmlDocStream->getDoc();
    }
  }
  return !_sfm_data.structure.empty();
}

double SequentialSfMReconstructionEngine::ComputeResidualsHistogram(Histogram<double> * histo)
{
  // Collect residuals for each observation
  std::vector<float> vec_residuals;
  vec_residuals.reserve(_sfm_data.structure.size());
  for(Landmarks::const_iterator iterTracks = _sfm_data.GetLandmarks().begin();
      iterTracks != _sfm_data.GetLandmarks().end(); ++iterTracks)
  {
    const Observations & obs = iterTracks->second.obs;
    for(Observations::const_iterator itObs = obs.begin();
      itObs != obs.end(); ++itObs)
    {
      const View * view = _sfm_data.GetViews().find(itObs->first)->second.get();
      const Pose3 pose = _sfm_data.GetPoseOrDie(view);
      const std::shared_ptr<IntrinsicBase> intrinsic = _sfm_data.GetIntrinsics().find(view->id_intrinsic)->second;
      const Vec2 residual = intrinsic->residual(pose, iterTracks->second.X, itObs->second.x);
      vec_residuals.push_back( fabs(residual(0)) );
      vec_residuals.push_back( fabs(residual(1)) );
    }
  }
  // Display statistics
  if (vec_residuals.size() > 1)
  {
    float dMin, dMax, dMean, dMedian;
    minMaxMeanMedian<float>(vec_residuals.begin(), vec_residuals.end(),
                            dMin, dMax, dMean, dMedian);
    if (histo)  {
      *histo = Histogram<double>(dMin, dMax, 10);
      histo->Add(vec_residuals.begin(), vec_residuals.end());
    }

    std::cout << std::endl << std::endl;
    std::cout << std::endl
      << "SequentialSfMReconstructionEngine::ComputeResidualsMSE." << "\n"
      << "\t-- #Tracks:\t" << _sfm_data.GetLandmarks().size() << std::endl
      << "\t-- Residual min:\t" << dMin << std::endl
      << "\t-- Residual median:\t" << dMedian << std::endl
      << "\t-- Residual max:\t "  << dMax << std::endl
      << "\t-- Residual mean:\t " << dMean << std::endl;

    return dMean;
  }
  return -1.0;
}

/// Functor to sort a vector of pair given the pair's second value
template<class T1, class T2, class Pred = std::less<T2> >
struct sort_pair_second {
  bool operator()(const std::pair<T1,T2>&left,
                    const std::pair<T1,T2>&right)
  {
    Pred p;
    return p(left.second, right.second);
  }
};

/**
 * @brief Estimate images on which we can compute the resectioning safely.
 *
 * @param[out] vec_possible_indexes: list of indexes we can use for resectioning.
 * @return False if there is no possible resection.
 *
 * Sort the images by the number of features id shared with the reconstruction.
 * Select the image I that share the most of correspondences.
 * Then keep all the images that have at least:
 *  0.75 * #correspondences(I) common correspondences to the reconstruction.
 */
bool SequentialSfMReconstructionEngine::FindImagesWithPossibleResection(
  std::vector<size_t> & vec_possible_indexes,
  std::set<size_t>& set_remainingViewId) const
{
  // Threshold used to select the best images
  static const float dThresholdGroup = 0.75f;

  vec_possible_indexes.clear();

  if (set_remainingViewId.empty() || _sfm_data.GetLandmarks().empty())
    return false;

  // Collect tracksIds
  std::set<size_t> reconstructed_trackId;
  std::transform(_sfm_data.GetLandmarks().begin(), _sfm_data.GetLandmarks().end(),
    std::inserter(reconstructed_trackId, reconstructed_trackId.begin()),
    stl::RetrieveKey());

  Pair_Vec vec_putative; // ImageId, NbPutativeCommonPoint
#ifdef OPENMVG_USE_OPENMP
  #pragma omp parallel
#endif
  for (std::set<size_t>::const_iterator iter = set_remainingViewId.begin();
        iter != set_remainingViewId.end(); ++iter)
  {
#ifdef OPENMVG_USE_OPENMP
  #pragma omp single nowait
#endif
    {
      const size_t viewId = *iter;

      // Compute 2D - 3D possible content
      openMVG::tracks::STLMAPTracks map_tracksCommon;
      const std::set<size_t> set_viewId = {viewId};
      tracks::TracksUtilsMap::GetTracksInImages(set_viewId, _map_tracks, map_tracksCommon);

      if (!map_tracksCommon.empty())
      {
        std::set<size_t> set_tracksIds;
        tracks::TracksUtilsMap::GetTracksIdVector(map_tracksCommon, &set_tracksIds);

        // Count the common possible putative point
        //  with the already 3D reconstructed trackId
        std::vector<size_t> vec_trackIdForResection;
        std::set_intersection(set_tracksIds.begin(), set_tracksIds.end(),
          reconstructed_trackId.begin(),
          reconstructed_trackId.end(),
          std::back_inserter(vec_trackIdForResection));

#ifdef OPENMVG_USE_OPENMP
        #pragma omp critical
#endif
        {
          vec_putative.push_back( make_pair(viewId, vec_trackIdForResection.size()));
        }
      }
    }
  }

  // Sort by the number of matches to the 3D scene.
  std::sort(vec_putative.begin(), vec_putative.end(), sort_pair_second<size_t, size_t, std::greater<size_t> >());

  // If the list is empty or if the list contains images with no correspondences
  // -> (no resection will be possible)
  if (vec_putative.empty() || vec_putative[0].second == 0)
  {
    // All remaining images cannot be used for pose estimation
    set_remainingViewId.clear();
    return false;
  }

  // Add the image view index that share the most of 2D-3D correspondences
  vec_possible_indexes.push_back(vec_putative[0].first);

  // Then, add all the image view indexes that have at least N% of the number of the matches of the best image.
  const IndexT M = vec_putative[0].second; // Number of 2D-3D correspondences
  const size_t threshold = static_cast<size_t>(dThresholdGroup * M);
  for (size_t i = 1; i < vec_putative.size() &&
    vec_putative[i].second > threshold; ++i)
  {
    vec_possible_indexes.push_back(vec_putative[i].first);
  }
  return true;
}

/**
 * @brief Add one image to the 3D reconstruction. To the resectioning of
 * the camera and triangulate all the new possible tracks.
 * @param[in] viewIndex: image index to add to the reconstruction.
 *
 * A. Compute 2D/3D matches
 * B. Look if intrinsic data is known or not
 * C. Do the resectioning: compute the camera pose.
 * D. Refine the pose of the found camera
 * E. Update the global scene with the new camera
 * F. Update the observations into the global scene structure
 * G. Triangulate new possible 2D tracks
 */
bool SequentialSfMReconstructionEngine::Resection(const size_t viewIndex)
{
  using namespace tracks;

  // A. Compute 2D/3D matches
  // A1. list tracks ids used by the view
  openMVG::tracks::STLMAPTracks map_tracksCommon;
  const std::set<size_t> set_viewIndex = {viewIndex};
  TracksUtilsMap::GetTracksInImages(set_viewIndex, _map_tracks, map_tracksCommon);
  std::set<size_t> set_tracksIds;
  TracksUtilsMap::GetTracksIdVector(map_tracksCommon, &set_tracksIds);

  // A2. intersects the track list with the reconstructed
  std::set<size_t> reconstructed_trackId;
  std::transform(_sfm_data.GetLandmarks().begin(), _sfm_data.GetLandmarks().end(),
    std::inserter(reconstructed_trackId, reconstructed_trackId.begin()),
    stl::RetrieveKey());

  // Get the ids of the already reconstructed tracks
  std::set<size_t> set_trackIdForResection;
  std::set_intersection(set_tracksIds.begin(), set_tracksIds.end(),
    reconstructed_trackId.begin(),
    reconstructed_trackId.end(),
    std::inserter(set_trackIdForResection, set_trackIdForResection.begin()));

  if (set_trackIdForResection.empty())
  {
    // No match. The image has no connection with already reconstructed points.
    std::cout << std::endl
      << "-------------------------------" << "\n"
      << "-- Resection of camera index: " << viewIndex << "\n"
      << "-- Resection status: " << "FAILED" << "\n"
      << "-------------------------------" << std::endl;
    return false;
  }

  // Get back featId associated to a tracksID already reconstructed.
  // These 2D/3D associations will be used for the resection.
  std::vector<size_t> vec_featIdForResection;
  TracksUtilsMap::GetFeatIndexPerViewAndTrackId(map_tracksCommon,
    set_trackIdForResection,
    viewIndex,
    &vec_featIdForResection);

  // Localize the image inside the SfM reconstruction
  Image_Localizer_Match_Data resection_data;
  resection_data.pt2D.resize(2, set_trackIdForResection.size());
  resection_data.pt3D.resize(3, set_trackIdForResection.size());

  // B. Look if intrinsic data is known or not
  const View * view_I = _sfm_data.GetViews().at(viewIndex).get();
  std::shared_ptr<cameras::IntrinsicBase> optional_intrinsic (nullptr);
  if (_sfm_data.GetIntrinsics().count(view_I->id_intrinsic))
  {
    optional_intrinsic = _sfm_data.GetIntrinsics().at(view_I->id_intrinsic);
  }

  size_t cpt = 0;
  std::set<size_t>::const_iterator iterTrackId = set_trackIdForResection.begin();
  for (std::vector<size_t>::const_iterator iterfeatId = vec_featIdForResection.begin();
    iterfeatId != vec_featIdForResection.end();
    ++iterfeatId, ++iterTrackId, ++cpt)
  {
    resection_data.pt3D.col(cpt) = _sfm_data.GetLandmarks().at(*iterTrackId).X;
    resection_data.pt2D.col(cpt) = _features_provider->feats_per_view.at(viewIndex)[*iterfeatId].coords().cast<double>();
  }

  // C. Do the resectioning: compute the camera pose.
  std::cout << std::endl
    << "-------------------------------" << std::endl
    << "-- Robust Resection of view: " << viewIndex << std::endl;

  geometry::Pose3 pose;
  const bool bResection = sfm::SfM_Localizer::Localize
  (
    Pair(view_I->ui_width, view_I->ui_height),
    optional_intrinsic.get(),
    resection_data,
    pose
  );

  if (!_sLoggingFile.empty())
  {
    using namespace htmlDocument;
    ostringstream os;
    os << "Resection of Image index: <" << viewIndex << "> image: "
      << view_I->s_Img_path <<"<br> \n";
    _htmlDocStream->pushInfo(htmlMarkup("h1",os.str()));

    os.str("");
    os << std::endl
      << "-------------------------------" << "<br>"
      << "-- Robust Resection of camera index: <" << viewIndex << "> image: "
      <<  view_I->s_Img_path <<"<br>"
      << "-- Threshold: " << resection_data.error_max << "<br>"
      << "-- Resection status: " << (bResection ? "OK" : "FAILED") << "<br>"
      << "-- Nb points used for Resection: " << vec_featIdForResection.size() << "<br>"
      << "-- Nb points validated by robust estimation: " << resection_data.vec_inliers.size() << "<br>"
      << "-- % points validated: "
      << resection_data.vec_inliers.size()/static_cast<float>(vec_featIdForResection.size()) << "<br>"
      << "-------------------------------" << "<br>";
    _htmlDocStream->pushInfo(os.str());
  }

  if (!bResection)
    return false;

  // D. Refine the pose of the found camera.
  // We use a local scene with only the 3D points and the new camera.
  {
    const bool b_new_intrinsic = (optional_intrinsic == nullptr);
    // A valid pose has been found (try to refine it):
    // If no valid intrinsic as input:
    //  init a new one from the projection matrix decomposition
    // Else use the existing one and consider it as constant.
    if (b_new_intrinsic)
    {
      // setup a default camera model from the found projection matrix
      Mat3 K, R;
      Vec3 t;
      KRt_From_P(resection_data.projection_matrix, &K, &R, &t);

      const double focal = (K(0,0) + K(1,1))/2.0;
      const Vec2 principal_point(K(0,2), K(1,2));

      // Create the new camera intrinsic group
      switch (_camType)
      {
        case PINHOLE_CAMERA:
          optional_intrinsic =
            std::make_shared<Pinhole_Intrinsic>
            (view_I->ui_width, view_I->ui_height, focal, principal_point(0), principal_point(1));
        break;
        case PINHOLE_CAMERA_RADIAL1:
          optional_intrinsic =
            std::make_shared<Pinhole_Intrinsic_Radial_K1>
            (view_I->ui_width, view_I->ui_height, focal, principal_point(0), principal_point(1));
        break;
        case PINHOLE_CAMERA_RADIAL3:
          optional_intrinsic =
            std::make_shared<Pinhole_Intrinsic_Radial_K3>
            (view_I->ui_width, view_I->ui_height, focal, principal_point(0), principal_point(1));
        break;
        case PINHOLE_CAMERA_BROWN:
          optional_intrinsic =
            std::make_shared<Pinhole_Intrinsic_Brown_T2>
            (view_I->ui_width, view_I->ui_height, focal, principal_point(0), principal_point(1));
        break;
        default:
          std::cerr << "Try to create an unknown camera type." << std::endl;
          return false;
      }
    }
    if(!sfm::SfM_Localizer::RefinePose(
      optional_intrinsic.get(), pose,
      resection_data, true, b_new_intrinsic))
    {
      return false;
    }

    // E. Update the global scene with the new found camera pose, intrinsic (if not defined)
    if (b_new_intrinsic)
    {
      // Since the view have not yet an intrinsic group before, create a new one
      IndexT new_intrinsic_id = 0;
      if (!_sfm_data.GetIntrinsics().empty())
      {
        // Since some intrinsic Id already exists,
        //  we have to create a new unique identifier following the existing one
        std::set<IndexT> existing_intrinsicId;
          std::transform(_sfm_data.GetIntrinsics().begin(), _sfm_data.GetIntrinsics().end(),
          std::inserter(existing_intrinsicId, existing_intrinsicId.begin()),
          stl::RetrieveKey());
        new_intrinsic_id = (*existing_intrinsicId.rbegin())+1;
      }
      _sfm_data.views.at(viewIndex).get()->id_intrinsic = new_intrinsic_id;
      _sfm_data.intrinsics[new_intrinsic_id]= optional_intrinsic;
    }
    // Update the view pose
    _sfm_data.poses[view_I->id_pose] = pose;
    _map_ACThreshold.insert(std::make_pair(viewIndex, resection_data.error_max));
  }

  // F. Update the observations into the global scene structure
  // - Add the new 2D observations to the reconstructed tracks
  iterTrackId = set_trackIdForResection.begin();
  for (size_t i = 0; i < resection_data.pt2D.cols(); ++i, ++iterTrackId)
  {
    const Vec3 X = resection_data.pt3D.col(i);
    const Vec2 x = resection_data.pt2D.col(i);
    const Vec2 residual = optional_intrinsic->residual(pose, X, x);
    if (residual.norm() < resection_data.error_max &&
        pose.depth(X) > 0)
    {
      // Inlier, add the point to the reconstructed track
      _sfm_data.structure[*iterTrackId].obs[viewIndex] = Observation(x, vec_featIdForResection[i]);
    }
  }

  // G. Triangulate new possible 2D tracks
  // List tracks that share content with this view and add observations and new 3D track if required.
  {
    // For all reconstructed images look for common content in the tracks.
    const std::set<IndexT> valid_views = Get_Valid_Views(_sfm_data);
#ifdef OPENMVG_USE_OPENMP
    #pragma omp parallel
#endif
    for (const IndexT & indexI : valid_views)
    {
      // Ignore the current view
      if (indexI == viewIndex) {  continue; }
#ifdef OPENMVG_USE_OPENMP
      #pragma omp single nowait
#endif
      {
        const size_t I = std::min((IndexT)viewIndex, indexI);
        const size_t J = std::max((IndexT)viewIndex, indexI);

        // Find track correspondences between I and J
        const std::set<size_t> set_viewIndex = { I,J };
        openMVG::tracks::STLMAPTracks map_tracksCommonIJ;
        TracksUtilsMap::GetTracksInImages(set_viewIndex, _map_tracks, map_tracksCommonIJ);

        const View * view_I = _sfm_data.GetViews().at(I).get();
        const View * view_J = _sfm_data.GetViews().at(J).get();
        const IntrinsicBase * cam_I = _sfm_data.GetIntrinsics().at(view_I->id_intrinsic).get();
        const IntrinsicBase * cam_J = _sfm_data.GetIntrinsics().at(view_J->id_intrinsic).get();
        const Pose3 pose_I = _sfm_data.GetPoseOrDie(view_I);
        const Pose3 pose_J = _sfm_data.GetPoseOrDie(view_J);

        size_t new_putative_track = 0, new_added_track = 0, extented_track = 0;
        for (const std::pair< size_t, tracks::submapTrack >& trackIt : map_tracksCommonIJ)
        {
          const size_t trackId = trackIt.first;
          const tracks::submapTrack & track = trackIt.second;

          const Vec2 xI = _features_provider->feats_per_view.at(I)[track.at(I)].coords().cast<double>();
          const Vec2 xJ = _features_provider->feats_per_view.at(J)[track.at(J)].coords().cast<double>();

          // test if the track already exists in 3D
          if (_sfm_data.structure.count(trackId) != 0)
          {
            // 3D point triangulated before, only add image observation if needed
#ifdef OPENMVG_USE_OPENMP
            #pragma omp critical
#endif
            {
              Landmark & landmark = _sfm_data.structure[trackId];
              if (landmark.obs.count(I) == 0)
              {
                const Vec2 residual = cam_I->residual(pose_I, landmark.X, xI);
                if (pose_I.depth(landmark.X) > 0 && residual.norm() < std::max(4.0, _map_ACThreshold.at(I)))
                {
                  landmark.obs[I] = Observation(xI, track.at(I));
                  ++extented_track;
                }
              }
              if (landmark.obs.count(J) == 0)
              {
                const Vec2 residual = cam_J->residual(pose_J, landmark.X, xJ);
                if (pose_J.depth(landmark.X) > 0 && residual.norm() < std::max(4.0, _map_ACThreshold.at(J)))
                {
                  landmark.obs[J] = Observation(xJ, track.at(J));
                  ++extented_track;
                }
              }
            }
          }
          else
          {
            // A new 3D point must be added
#ifdef OPENMVG_USE_OPENMP
            #pragma omp critical
#endif
            {
              ++new_putative_track;
            }
            Vec3 X_euclidean = Vec3::Zero();
            const Vec2 xI_ud = cam_I->get_ud_pixel(xI);
            const Vec2 xJ_ud = cam_J->get_ud_pixel(xJ);
            const Mat34 P_I = cam_I->get_projective_equivalent(pose_I);
            const Mat34 P_J = cam_J->get_projective_equivalent(pose_J);
            TriangulateDLT(P_I, xI_ud, P_J, xJ_ud, &X_euclidean);
            // Check triangulation results
            //  - Check angle (small angle leads imprecise triangulation)
            //  - Check positive depth
            //  - Check residual values
            const double angle = AngleBetweenRay(pose_I, cam_I, pose_J, cam_J, xI, xJ);
            const Vec2 residual_I = cam_I->residual(pose_I, X_euclidean, xI);
            const Vec2 residual_J = cam_J->residual(pose_J, X_euclidean, xJ);
            if (angle > 2.0 &&
              pose_I.depth(X_euclidean) > 0 &&
              pose_J.depth(X_euclidean) > 0 &&
              residual_I.norm() < std::max(4.0, _map_ACThreshold.at(I)) &&
              residual_J.norm() < std::max(4.0, _map_ACThreshold.at(J)))
            {
#ifdef OPENMVG_USE_OPENMP
              #pragma omp critical
#endif
              {
                // Add a new track
                Landmark & landmark = _sfm_data.structure[trackId];
                landmark.X = X_euclidean;
                landmark.obs[I] = Observation(xI, track.at(I));
                landmark.obs[J] = Observation(xJ, track.at(J));
                ++new_added_track;
              } // critical
            } // 3D point is valid
          } // else (New 3D point)
        }// For all correspondences
#ifdef OPENMVG_USE_OPENMP
        #pragma omp critical
#endif
        if (!map_tracksCommonIJ.empty())
        {
          std::cout
            << "\n--Triangulated 3D points [" << I << "-" << J << "]:"
            << "\n\t#Track extented: " << extented_track
            << "\n\t#Validated/#Possible: " << new_added_track << "/" << new_putative_track
            << "\n\t#3DPoint for the entire scene: " << _sfm_data.GetLandmarks().size() << std::endl;
        }
      }
    }
  }
  return true;
}

/// Bundle adjustment to refine Structure; Motion and Intrinsics
bool SequentialSfMReconstructionEngine::BundleAdjustment()
{
  Bundle_Adjustment_Ceres::BA_options options;
  if (_sfm_data.GetPoses().size() > 100)
  {
    options._preconditioner_type = ceres::JACOBI;
    options._linear_solver_type = ceres::SPARSE_SCHUR;
  }
  else
  {
    options._linear_solver_type = ceres::DENSE_SCHUR;
  }
  Bundle_Adjustment_Ceres bundle_adjustment_obj(options);
  return bundle_adjustment_obj.Adjust(_sfm_data, true, true, !_bFixedIntrinsics);
}

/**
 * @brief Discard tracks with too large residual error
 *
 * Remove observation/tracks that have:
 *  - too large residual error
 *  - too small angular value
 *
 * @return True if more than 'count' outliers have been removed.
 */
size_t SequentialSfMReconstructionEngine::badTrackRejector(double dPrecision, size_t count)
{
  const size_t nbOutliers_residualErr = RemoveOutliers_PixelResidualError(_sfm_data, dPrecision, 2);
  const size_t nbOutliers_angleErr = RemoveOutliers_AngleError(_sfm_data, 2.0);

  return (nbOutliers_residualErr + nbOutliers_angleErr) > count;
}

} // namespace sfm
} // namespace openMVG
<|MERGE_RESOLUTION|>--- conflicted
+++ resolved
@@ -125,11 +125,7 @@
       // Scene logging as ply for visual debug
       std::ostringstream os;
       os << std::setw(8) << std::setfill('0') << resectionGroupIndex << "_Resection";
-<<<<<<< HEAD
-      Save(_sfm_data, stlplus::create_filespec(_sOutDirectory, os.str(), ".ply"), ESfM_Data(ALL));
-=======
       Save(_sfm_data, stlplus::create_filespec(_sOutDirectory, os.str(), _sfmdataInterFileExtension), _sfmdataInterFilter);
->>>>>>> 0a6fc0c8
 
       // std::cout << "Global Bundle start, resection group index: " << resectionGroupIndex << ".\n";
       int bundleAdjustmentIteration = 0;
