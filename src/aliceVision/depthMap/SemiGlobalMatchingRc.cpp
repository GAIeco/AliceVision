// This file is part of the AliceVision project.
// Copyright (c) 2017 AliceVision contributors.
// This Source Code Form is subject to the terms of the Mozilla Public License,
// v. 2.0. If a copy of the MPL was not distributed with this file,
// You can obtain one at https://mozilla.org/MPL/2.0/.

#include "SemiGlobalMatchingRc.hpp"
#include "volumeIO.hpp"

#include <aliceVision/system/Logger.hpp>
#include <aliceVision/gpu/gpu.hpp>

#include <aliceVision/depthMap/cuda/planeSweeping/device_utils.h>
#include <aliceVision/depthMap/SemiGlobalMatchingRcTc.hpp>
#include <aliceVision/mvsData/OrientedPoint.hpp>
#include <aliceVision/mvsData/Point3d.hpp>
#include <aliceVision/sfmData/SfMData.hpp>
#include <aliceVision/mvsUtils/common.hpp>
#include <aliceVision/mvsUtils/fileIO.hpp>
#include <aliceVision/imageIO/image.hpp>
#include <aliceVision/imageIO/imageScaledColors.hpp>
#include <aliceVision/alicevision_omp.hpp>

#include <boost/filesystem.hpp>

#include <iostream>
#include <sstream>

namespace aliceVision {
namespace depthMap {

namespace bfs = boost::filesystem;

SemiGlobalMatchingRc::SemiGlobalMatchingRc(int rc, int scale, int step, SemiGlobalMatchingParams& sp)
    : _rc(rc)
    , _scale(scale)
    , _step(step)
    , _sp(sp)
{
    const int nbNearestCams = _sp.mp.userParams.get<int>("semiGlobalMatching.maxTCams", 10);
    _width  = _sp.mp.getWidth(rc)  / (scale * step);
    _height = _sp.mp.getHeight(rc) / (scale * step);
    _sgmTCams  = _sp.mp.findNearestCamsFromLandmarks(rc, nbNearestCams);
    _sgmWsh = _sp.mp.userParams.get<int>("semiGlobalMatching.wsh", 4);
    _sgmGammaC = static_cast<float>(_sp.mp.userParams.get<double>("semiGlobalMatching.gammaC", 5.5));
    _sgmGammaP = static_cast<float>(_sp.mp.userParams.get<double>("semiGlobalMatching.gammaP", 8.0));
    _depthsTcamsLimits.clear();

    computeDepthsAndResetTCams();
}

SemiGlobalMatchingRc::~SemiGlobalMatchingRc()
{
<<<<<<< HEAD
=======
    delete _volumeBestIdVal;
>>>>>>> 132ac39d
}

bool SemiGlobalMatchingRc::selectBestDepthsRange(int nDepthsThr, StaticVector<float>* rcSeedsDistsAsc)
{
    if(_depths.size() <= nDepthsThr)
        return true;

    StaticVector<int> votes;
    votes.reserve(_depths.size() - nDepthsThr);
    for(int i = 0; i < _depths.size() - nDepthsThr; i++)
    {
        const float d1 = _depths[i];
        const float d2 = _depths[i + nDepthsThr - 1];

        int id1 = rcSeedsDistsAsc->indexOfNearestSorted(d1);
        int id2 = rcSeedsDistsAsc->indexOfNearestSorted(d2);

        if(d1 < (*rcSeedsDistsAsc)[0])
            id1 = 0;

        if(d2 > (*rcSeedsDistsAsc)[rcSeedsDistsAsc->size() - 1])
            id2 = rcSeedsDistsAsc->size() - 1;

        if((id1 > -1) && (id2 > -1))
            votes.push_back(abs(id2 - id1));
        else
            votes.push_back(0);
    }

    StaticVector<float> depthsNew;
    depthsNew.reserve(nDepthsThr);

    const int id1 = votes.maxValId();
    const int id2 = id1 + nDepthsThr - 1;

    for(int i = id1; i <= id2; i++)
        depthsNew.push_back(_depths[i]);

    std::swap(_depths, depthsNew);
    return true;
}

bool SemiGlobalMatchingRc::selectBestDepthsRange(int nDepthsThr, StaticVector<StaticVector<float>*>* alldepths)
{
<<<<<<< HEAD
    if(nDepthsThr <= 0 || _depths.size() <= nDepthsThr)
=======
    if(_depths.size() <= nDepthsThr)
>>>>>>> 132ac39d
        return true;

    StaticVector<float> votes;
    votes.reserve(_depths.size() - nDepthsThr);

    for(int i = 0; i < _depths.size() - nDepthsThr; i++)
    {
        const float d1 = _depths[i];
        const float d2 = _depths[i + nDepthsThr - 1];
        float overlap = 0.0f;

        for(int c = 0; c < alldepths->size(); c++)
        {
            const StaticVector<float>* tcDepths = (*alldepths)[c];
            const float dd1 = std::max(d1, (*tcDepths)[0]);
            const float dd2 = std::min(d2, (*tcDepths)[tcDepths->size() - 1]);
            if(dd1 < dd2)
                overlap += dd2 - dd1;
        }
        votes.push_back(overlap);
    }

    StaticVector<float> depthsNew;
    depthsNew.reserve(nDepthsThr);

    const int id1 = votes.maxValId();
    const int id2 = id1 + nDepthsThr - 1;

    for(int i = id1; i <= id2; i++)
        depthsNew.push_back(_depths[i]);

    std::swap(_depths, depthsNew);
    return true;
}

void SemiGlobalMatchingRc::filterDepthsPerStepZ(int stepZ)
{
    if (stepZ <= 1)
        return;

    StaticVector<float> depthsNew;
    depthsNew.reserve(_depths.size() / stepZ);
    for (int i = 0; i < _depths.size(); i += stepZ)
    {
        depthsNew.push_back(_depths[i]);
    }
    std::swap(_depths, depthsNew);
}

float SemiGlobalMatchingRc::getMinTcStepAtDepth(float depth, float minDepth, float maxDepth,
                                     StaticVector<StaticVector<float>*>* alldepths)
{
    float minTcStep = maxDepth - minDepth;

    // for each tc camera
    for(int i = 0; i < alldepths->size(); i++)
    {
        // list of valid depths for the tc
        StaticVector<float>* tcDepths = (*alldepths)[i];

        // get the tc depth closest to the current depth
        const int id = tcDepths->indexOfNearestSorted(depth);

        // continue on no result or last element (we need id + 1)
        if(id < 0 || id >= tcDepths->size() - 1)
            continue;

        // consider the enclosing depth range
        const float did = (*tcDepths)[id];     // closest depth
        const float nid = (*tcDepths)[id + 1]; // next depth
        const float tcStep = fabs(did - nid);  // [closest; next] depths distance

        // keep this value if smallest step so far
        minTcStep = std::min(minTcStep, tcStep);
    }

    return minTcStep;
}

void SemiGlobalMatchingRc::computeDepths(float minDepth, float maxDepth, float scaleFactor, StaticVector<StaticVector<float>*>* alldepths)
{
<<<<<<< HEAD
    _depths.clear();
=======
    int maxNdetphs = 0;
    {
        float depth = minDepth;
        while(depth < maxDepth)
        {
            maxNdetphs++;
            depth += getMinTcStepAtDepth(depth, minDepth, maxDepth, alldepths);
        }
    }

    _depths.resize(0);
    _depths.reserve(maxNdetphs);
>>>>>>> 132ac39d

    {
        float depth = minDepth;
        while(depth < maxDepth)
        {
            _depths.push_back(depth);
<<<<<<< HEAD
            float step = getMinTcStepAtDepth(depth, minDepth, maxDepth, alldepths);
            depth += step * scaleFactor;
=======
            depth += getMinTcStepAtDepth(depth, minDepth, maxDepth, alldepths);
>>>>>>> 132ac39d
        }
    }
}

StaticVector<StaticVector<float>*>* SemiGlobalMatchingRc::computeAllDepthsAndResetTCams(float midDepth)
{
    StaticVector<int> tcamsNew;
    StaticVector<StaticVector<float>*>* alldepths = new StaticVector<StaticVector<float>*>();
    alldepths->reserve(_sgmTCams.size());

    for(int c = 0; c < _sgmTCams.size(); c++)
    {
        // depths of all meaningful points on the principal ray of the reference camera regarding the target camera tc
        StaticVector<float>* tcdepths = _sp.cps.getDepthsRcTc(_rc, _sgmTCams[c], _scale, midDepth, _sp.rcTcDepthsHalfLimit);
        if(sizeOfStaticVector<float>(tcdepths) < 50)
        {
            // fallback if we don't have enough valid samples over the epipolar line
            if(tcdepths != nullptr)
            {
                delete tcdepths;
                tcdepths = nullptr;
            }
            float avMinDist, avMidDist, avMaxDist;
            _sp.cps.getMinMaxdepths(_rc, _sgmTCams, avMinDist, avMidDist, avMaxDist);
            tcdepths = _sp.cps.getDepthsByPixelSize(_rc, avMinDist, avMidDist, avMaxDist, _scale, _sp.rcDepthsCompStep);

            if(sizeOfStaticVector<float>(tcdepths) < 50)
            {
                if(tcdepths != nullptr)
                {
                    delete tcdepths;
                    tcdepths = nullptr;
                }
            }
        }

        if(tcdepths != nullptr)
        {
            alldepths->push_back(tcdepths);
            tcamsNew.push_back(_sgmTCams[c]);
        }
    }

    _sgmTCams = tcamsNew;

    return alldepths;
}

void SemiGlobalMatchingRc::computeDepthsTcamsLimits(StaticVector<StaticVector<float>*>* alldepths)
{
    _depthsTcamsLimits.resize(_sgmTCams.size());

    for(int c = 0; c < _sgmTCams.size(); c++)
    {
        const float d1 = (*(*alldepths)[c])[0];
        const float d2 = (*(*alldepths)[c])[(*alldepths)[c]->size() - 1];

        int id1 = _depths.indexOfNearestSorted(d1);
        int id2 = _depths.indexOfNearestSorted(d2);

        if(id1 == -1)
            id1 = 0;

        if(id2 == -1)
            id2 = _depths.size() - 1;

        // clamp to keep only the closest depths if we have too much inputs (> maxDepthsToSweep)
        id2 = std::min(id1 + _sp.maxDepthsToSweep - 1, id2);
        _depthsTcamsLimits[c] = Pixel(id1, id2 - id1 + 1);
    }
}

void SemiGlobalMatchingRc::computeDepthsAndResetTCams()
{
    std::size_t nbObsDepths;
    float minObsDepth, maxObsDepth, midObsDepth;
    _sp.mp.getMinMaxMidNbDepth(_rc, minObsDepth, maxObsDepth, midObsDepth, nbObsDepths, _sp.seedsRangePercentile);

    StaticVector<StaticVector<float>*>* alldepths;

    // all depths from the principal ray provided by target cameras
    if(nbObsDepths < 20)
      alldepths = computeAllDepthsAndResetTCams(-1);
    else
      alldepths = computeAllDepthsAndResetTCams(midObsDepth);

    float minDepthAll = std::numeric_limits<float>::max();
    float maxDepthAll = 0.0f;
    for(int i = 0; i < alldepths->size(); i++)
    {
        for(int j = 0; j < (*alldepths)[i]->size(); j++)
        {
            float depth = (*(*alldepths)[i])[j];
            minDepthAll = std::min(minDepthAll, depth);
            maxDepthAll = std::max(maxDepthAll, depth);
        }
    }

    if(!_sp.useSeedsToCompDepthsToSweep || _sp.mp.getInputSfMData().getLandmarks().empty())
    {
        ALICEVISION_LOG_DEBUG("Select depth candidates without seeds.");
        computeDepths(minDepthAll, maxDepthAll, 1.0f, alldepths);
        if (_sp.maxDepthsToStore > 0 && _depths.size() > _sp.maxDepthsToStore)
        {
            const float scaleFactor = float(_depths.size()) / float(_sp.maxDepthsToStore);
            ALICEVISION_LOG_DEBUG("_depths.size(): " << _depths.size() << ", maxDepths: " << _sp.maxDepthsToStore);
            ALICEVISION_LOG_DEBUG("scaleFactor: " << scaleFactor);
            computeDepths(minDepthAll, maxDepthAll, scaleFactor, alldepths);
            ALICEVISION_LOG_DEBUG("_depths.size(): " << _depths.size());
        }
        if(_sp.saveDepthsToSweepToTxtForVis)
        {
            std::string fn = _sp.mp.getDepthMapsFolder() + std::to_string(_sp.mp.getViewId(_rc)) + "depthsAll.txt";
            FILE* f = fopen(fn.c_str(), "w");
            for(int j = 0; j < _depths.size(); j++)
            {
                float depth = _depths[j];
                fprintf(f, "%f\n", depth);
            }
            fclose(f);
        }
        filterDepthsPerStepZ(_sp.stepZ);
    }
    else
    {
        ALICEVISION_LOG_DEBUG("Select depth candidates from seeds.");
        float minDepth = minDepthAll;
        float maxDepth = maxDepthAll;

        // if we get enough information from seeds, adjust min/maxDepth
        if(nbObsDepths > 100)
        {
            minDepth = minObsDepth * (1.0f - _sp.seedsRangeInflate);
            maxDepth = maxObsDepth * (1.0f + _sp.seedsRangeInflate);

            if(maxDepthAll < minDepth || minDepthAll > maxDepth)
            {
                // no intersection between min/maxDepth and min/maxDepthAll
                // keep min/maxDepth value as is
            }
            else
            {
                // min/maxDepth intersection with min/maxDepthAll
                minDepth = std::max(minDepthAll, minDepth);
                maxDepth = std::min(maxDepthAll, maxDepth);
            }
        }

        // build the list of "best" depths for rc, from all tc cameras depths
        computeDepths(minDepth, maxDepth, 1.0f, alldepths);
        if (_sp.maxDepthsToStore > 0 && _depths.size() > _sp.maxDepthsToStore)
        {
            const float scaleFactor = float(_depths.size()) / float(_sp.maxDepthsToStore);
            ALICEVISION_LOG_DEBUG("_depths.size(): " << _depths.size() << ", maxDepths: " << _sp.maxDepthsToStore);
            ALICEVISION_LOG_DEBUG("scaleFactor: " << scaleFactor);
            computeDepths(minDepth, maxDepth, scaleFactor, alldepths);
            ALICEVISION_LOG_DEBUG("_depths.size(): " << _depths.size());
        }

        if(_sp.saveDepthsToSweepToTxtForVis)
        {
            std::string fn = _sp.mp.getDepthMapsFolder() + std::to_string(_sp.mp.getViewId(_rc)) + "depthsAll.txt";
            FILE* f = fopen(fn.c_str(), "w");
            for(int j = 0; j < _depths.size(); j++)
            {
                float depth = _depths[j];
                fprintf(f, "%f\n", depth);
            }
            fclose(f);
        }

        // filter out depths if computeDepths gave too many values
        filterDepthsPerStepZ(_sp.stepZ);
    }

    // fill depthsTcamsLimits member variable with index range of depths to sweep
    computeDepthsTcamsLimits(alldepths);

    if(_sp.saveDepthsToSweepToTxtForVis)
    {
        std::string fn = _sp.mp.getDepthMapsFolder() + std::to_string(_sp.mp.getViewId(_rc)) + "depthsTcamsLimits.txt";
        FILE* f = fopen(fn.c_str(), "w");
        for(int j = 0; j < _depthsTcamsLimits.size(); j++)
        {
            Pixel l = _depthsTcamsLimits[j];
            // fprintf(f,"%f %f\n",(*depths)[l.x],(*depths)[l.x+l.y-1]);
            fprintf(f, "%i %i\n", l.x, l.y);
        }
        fclose(f);
    }

    if(_sp.saveDepthsToSweepToTxtForVis)
    {
        std::string fn = _sp.mp.getDepthMapsFolder() + std::to_string(_sp.mp.getViewId(_rc)) + "depths.txt";
        FILE* f = fopen(fn.c_str(), "w");
        for(int j = 0; j < _depths.size(); j++)
        {
            float depth = _depths[j];
            fprintf(f, "%f\n", depth);
        }
        fclose(f);
    }

    if(_sp.saveDepthsToSweepToTxtForVis)
    {
        for(int i = 0; i < alldepths->size(); i++)
        {
            std::string fn = _sp.mp.getDepthMapsFolder() + std::to_string(_sp.mp.getViewId(_rc)) + "depths" + mvsUtils::num2str(i) + ".txt";
            FILE* f = fopen(fn.c_str(), "w");
            for(int j = 0; j < (*alldepths)[i]->size(); j++)
            {
                float depth = (*(*alldepths)[i])[j];
                fprintf(f, "%f\n", depth);
            }
            fclose(f);
        }
    }

    if(_sp.saveDepthsToSweepToTxtForVis)
    {
        OrientedPoint rcplane;
        rcplane.p = _sp.mp.CArr[_rc];
        rcplane.n = _sp.mp.iRArr[_rc] * Point3d(0.0, 0.0, 1.0);
        rcplane.n = rcplane.n.normalize();

        std::string fn = _sp.mp.getDepthMapsFolder() + std::to_string(_sp.mp.getViewId(_rc)) + "rcDepths.txt";
        FILE* f = fopen(fn.c_str(), "w");
        float depth = minDepthAll;
        while(depth < maxDepthAll)
        {
            fprintf(f, "%f\n", depth);
            Point3d p = rcplane.p + rcplane.n * depth;
            depth = depth + _sp.mp.getCamPixelSize(p, _rc);
        }
        fclose(f);
    }

<<<<<<< HEAD
    ALICEVISION_LOG_DEBUG("rc depths: " << _depths.size());
=======
    if(_sp->mp->verbose)
        ALICEVISION_LOG_DEBUG("rc depths: " << _depths.size());
>>>>>>> 132ac39d

    deleteArrayOfArrays<float>(&alldepths);
}

<<<<<<< HEAD
=======
void SemiGlobalMatchingRc::getSubDepthsForTCam( int tcamid, std::vector<float>& out )
{
    out.resize(_depthsTcamsLimits[tcamid].y);

    for(int i = 0; i<_depthsTcamsLimits[tcamid].y; i++ )
    {
        out[i] = _depths[_depthsTcamsLimits[tcamid].x + i];
    }
}

>>>>>>> 132ac39d
bool SemiGlobalMatchingRc::sgmrc(bool checkIfExists)
{
    ALICEVISION_LOG_DEBUG("SGM (_rc: " << (_rc + 1) << " / " << _sp.mp.ncams << ")");

    if(_sgmTCams.size() == 0)
    {
      return false;
    }

    if((mvsUtils::FileExists(_sp.getSGM_idDepthMapFileName(_sp.mp.getViewId(_rc), _scale, _step))) && (checkIfExists))
    {
      ALICEVISION_LOG_INFO("Already computed: " + _sp.getSGM_idDepthMapFileName(_sp.mp.getViewId(_rc), _scale, _step));
      return false;
    }

    long tall = clock();

    const int volDimX = _width;
    const int volDimY = _height;
    const int volDimZ = _depths.size();
<<<<<<< HEAD
=======
    float volumeMBinGPUMem = 0.0f;
>>>>>>> 132ac39d

    _sp.cps.cameraToDevice( _rc, _sgmTCams );

    if(_sp.mp.verbose)
    {
        std::ostringstream ostr;
        ostr << "In " << __FUNCTION__ << std::endl
             << "    _rc camera " << _rc << " has depth " << _depths.size() << std::endl;
        for( int c = 0; c < _sgmTCams.size(); c++ )
            ostr << "    tc camera " << _sgmTCams[c]
                 << " uses " << _depthsTcamsLimits[c].y << " depths" << std::endl;

        ALICEVISION_LOG_DEBUG( ostr.str() );
    }

    /* request this device to allocate
     *   (max_img - 1) * X * Y * dims_at_a_time * sizeof(float)
     * of device memory.
     */
    if(_sp.mp.verbose)
    {
        int devid;
        cudaGetDevice( &devid );
        ALICEVISION_LOG_DEBUG( "Allocating " << volDimX << " x " << volDimY << " x " << volDimZ << " on device " << devid << ".");
    }

    CudaDeviceMemoryPitched<TSim, 3> volumeBestSim_d(CudaSize<3>(volDimX, volDimY, volDimZ));
    CudaDeviceMemoryPitched<TSim, 3> volumeSecBestSim_d(CudaSize<3>(volDimX, volDimY, volDimZ));

    SemiGlobalMatchingRcTc srt( _depths.getData(),
                                _depthsTcamsLimits.getData(),
                                _rc, _sgmTCams, _scale, _step, _sp );
    srt.computeDepthSimMapVolume(volumeBestSim_d, volumeSecBestSim_d, _sgmWsh, _sgmGammaC, _sgmGammaP);

    volumeBestSim_d.deallocate();

    if (_sp.exportIntermediateResults)
    {
        CudaHostMemoryHeap<TSim, 3> volumeSecBestSim_h(volumeSecBestSim_d.getSize());
        volumeSecBestSim_h.copyFrom(volumeSecBestSim_d);

        exportSimilarityVolume(volumeSecBestSim_h, _depths, _sp.mp, _rc, _scale, _step, _sp.mp.getDepthMapsFolder() + std::to_string(_sp.mp.getViewId(_rc)) + "_vol_beforeFiltering.abc");
        exportSimilaritySamplesCSV(volumeSecBestSim_h, _depths, _rc, _scale, _step, "beforeFiltering", _sp.mp.getDepthMapsFolder() + std::to_string(_sp.mp.getViewId(_rc)) + "_9p.csv");
    }

    // Filter on the 3D volume to weight voxels based on their neighborhood strongness.
    // So it downweights local minimums that are not supported by their neighborhood.
    if(_sp.doSGMoptimizeVolume) // this is here for experimental reason ... to show how SGGC work on non
                                // optimized depthmaps ... it must equals to true in normal case
    {
<<<<<<< HEAD
        _sp.cps.SGMoptimizeSimVolume(_rc, volumeSecBestSim_d, volDimX, volDimY, volDimZ, _scale, _sp.P1, _sp.P2);
=======
      svol->exportVolumeStep(_depths, _rc, _scale, _step, _sp->mp->getDepthMapsFolder() + std::to_string(_sp->mp->getViewId(_rc)) + "_vol_afterReduction.abc");
      svol->export9PCSV(_depths, _rc, _scale, _step, "afterReduction", _sp->mp->getDepthMapsFolder() + std::to_string(_sp->mp->getViewId(_rc)) + "_9p.csv");
>>>>>>> 132ac39d
    }

    if (_sp.exportIntermediateResults)
    {
<<<<<<< HEAD
        CudaHostMemoryHeap<TSim, 3> volumeSecBestSim_h(volumeSecBestSim_d.getSize());
        volumeSecBestSim_h.copyFrom(volumeSecBestSim_d);

        exportSimilarityVolume(volumeSecBestSim_h, _depths, _sp.mp, _rc, _scale, _step, _sp.mp.getDepthMapsFolder() + std::to_string(_sp.mp.getViewId(_rc)) + "_vol_afterFiltering.abc");
        exportSimilaritySamplesCSV(volumeSecBestSim_h, _depths, _rc, _scale, _step, "afterFiltering", _sp.mp.getDepthMapsFolder() + std::to_string(_sp.mp.getViewId(_rc)) + "_9p.csv");
=======
      svol->exportVolumeStep(_depths, _rc, _scale, _step, _sp->mp->getDepthMapsFolder() + std::to_string(_sp->mp->getViewId(_rc)) + "_vol_afterFiltering.abc");
      svol->export9PCSV(_depths, _rc, _scale, _step, "afterFiltering", _sp->mp->getDepthMapsFolder() + std::to_string(_sp->mp->getViewId(_rc)) + "_9p.csv");
>>>>>>> 132ac39d
    }

    // vector<z, sim>
    _volumeBestIdVal.resize_with(volDimX * volDimY, IdValue(-1, 1.0f));

    // For each pixel: choose the voxel with the minimal similarity value
    int zborder = 2;
    _sp.cps.SGMretrieveBestDepth(_volumeBestIdVal, volumeSecBestSim_d, volDimX, volDimY, volDimZ, zborder);

    /*
    if(rcSilhoueteMap != nullptr)
    {
        for(int i = 0; i < _width * _height; i++)
        {
            if((*rcSilhoueteMap)[i])
            {
                _volumeBestIdVal[i].id = 0;
                _volumeBestIdVal[i].value = 1.0f;
            }
        }
        delete rcSilhoueteMap;
        rcSilhoueteMap = nullptr;
    }
    */

    mvsUtils::printfElapsedTime(tall, "SGM (_rc: " + mvsUtils::num2str(_rc) + " / " + mvsUtils::num2str(_sp.mp.ncams) + ")");

    if(_sp.exportIntermediateResults)
    {
        DepthSimMap depthSimMapFinal(_rc, _sp.mp, _scale, _step);
        _sp.getDepthSimMapFromBestIdVal(depthSimMapFinal, _width, _height, _volumeBestIdVal, _scale, _step, _rc, zborder, _depths);
        // depthSimMapFinal.saveToImage(_sp.mp.getDepthMapsFolder() + std::to_string(_sp.mp.getViewId(_rc)) + "_sgm" + "_scale" + mvsUtils::num2str(depthSimMapFinal._scale) + "_step" + mvsUtils::num2str(depthSimMapFinal._step) + ".png", 1.0f);
        depthSimMapFinal.save("_sgm");

        // std::vector<unsigned short> volumeBestId(_volumeBestIdVal.size());
        // for(int i = 0; i < _volumeBestIdVal.size(); i++)
          //   volumeBestId.at(i) = std::max(0, _volumeBestIdVal[i].id);
        // imageIO::writeImage(_sp.getSGM_idDepthMapFileName(_sp.mp.getViewId(_rc), _scale, _step), _width, _height, volumeBestId, imageIO::EImageQuality::LOSSLESS, imageIO::EImageColorSpace::NO_CONVERSION);
    }
    return true;
}

} // namespace depthMap
} // namespace aliceVision<|MERGE_RESOLUTION|>--- conflicted
+++ resolved
@@ -51,10 +51,7 @@
 
 SemiGlobalMatchingRc::~SemiGlobalMatchingRc()
 {
-<<<<<<< HEAD
-=======
     delete _volumeBestIdVal;
->>>>>>> 132ac39d
 }
 
 bool SemiGlobalMatchingRc::selectBestDepthsRange(int nDepthsThr, StaticVector<float>* rcSeedsDistsAsc)
@@ -99,11 +96,7 @@
 
 bool SemiGlobalMatchingRc::selectBestDepthsRange(int nDepthsThr, StaticVector<StaticVector<float>*>* alldepths)
 {
-<<<<<<< HEAD
     if(nDepthsThr <= 0 || _depths.size() <= nDepthsThr)
-=======
-    if(_depths.size() <= nDepthsThr)
->>>>>>> 132ac39d
         return true;
 
     StaticVector<float> votes;
@@ -185,34 +178,15 @@
 
 void SemiGlobalMatchingRc::computeDepths(float minDepth, float maxDepth, float scaleFactor, StaticVector<StaticVector<float>*>* alldepths)
 {
-<<<<<<< HEAD
     _depths.clear();
-=======
-    int maxNdetphs = 0;
+
     {
         float depth = minDepth;
         while(depth < maxDepth)
         {
-            maxNdetphs++;
-            depth += getMinTcStepAtDepth(depth, minDepth, maxDepth, alldepths);
-        }
-    }
-
-    _depths.resize(0);
-    _depths.reserve(maxNdetphs);
->>>>>>> 132ac39d
-
-    {
-        float depth = minDepth;
-        while(depth < maxDepth)
-        {
             _depths.push_back(depth);
-<<<<<<< HEAD
             float step = getMinTcStepAtDepth(depth, minDepth, maxDepth, alldepths);
             depth += step * scaleFactor;
-=======
-            depth += getMinTcStepAtDepth(depth, minDepth, maxDepth, alldepths);
->>>>>>> 132ac39d
         }
     }
 }
@@ -450,29 +424,11 @@
         fclose(f);
     }
 
-<<<<<<< HEAD
     ALICEVISION_LOG_DEBUG("rc depths: " << _depths.size());
-=======
-    if(_sp->mp->verbose)
-        ALICEVISION_LOG_DEBUG("rc depths: " << _depths.size());
->>>>>>> 132ac39d
 
     deleteArrayOfArrays<float>(&alldepths);
 }
 
-<<<<<<< HEAD
-=======
-void SemiGlobalMatchingRc::getSubDepthsForTCam( int tcamid, std::vector<float>& out )
-{
-    out.resize(_depthsTcamsLimits[tcamid].y);
-
-    for(int i = 0; i<_depthsTcamsLimits[tcamid].y; i++ )
-    {
-        out[i] = _depths[_depthsTcamsLimits[tcamid].x + i];
-    }
-}
-
->>>>>>> 132ac39d
 bool SemiGlobalMatchingRc::sgmrc(bool checkIfExists)
 {
     ALICEVISION_LOG_DEBUG("SGM (_rc: " << (_rc + 1) << " / " << _sp.mp.ncams << ")");
@@ -493,10 +449,6 @@
     const int volDimX = _width;
     const int volDimY = _height;
     const int volDimZ = _depths.size();
-<<<<<<< HEAD
-=======
-    float volumeMBinGPUMem = 0.0f;
->>>>>>> 132ac39d
 
     _sp.cps.cameraToDevice( _rc, _sgmTCams );
 
@@ -547,26 +499,16 @@
     if(_sp.doSGMoptimizeVolume) // this is here for experimental reason ... to show how SGGC work on non
                                 // optimized depthmaps ... it must equals to true in normal case
     {
-<<<<<<< HEAD
         _sp.cps.SGMoptimizeSimVolume(_rc, volumeSecBestSim_d, volDimX, volDimY, volDimZ, _scale, _sp.P1, _sp.P2);
-=======
-      svol->exportVolumeStep(_depths, _rc, _scale, _step, _sp->mp->getDepthMapsFolder() + std::to_string(_sp->mp->getViewId(_rc)) + "_vol_afterReduction.abc");
-      svol->export9PCSV(_depths, _rc, _scale, _step, "afterReduction", _sp->mp->getDepthMapsFolder() + std::to_string(_sp->mp->getViewId(_rc)) + "_9p.csv");
->>>>>>> 132ac39d
     }
 
     if (_sp.exportIntermediateResults)
     {
-<<<<<<< HEAD
         CudaHostMemoryHeap<TSim, 3> volumeSecBestSim_h(volumeSecBestSim_d.getSize());
         volumeSecBestSim_h.copyFrom(volumeSecBestSim_d);
 
         exportSimilarityVolume(volumeSecBestSim_h, _depths, _sp.mp, _rc, _scale, _step, _sp.mp.getDepthMapsFolder() + std::to_string(_sp.mp.getViewId(_rc)) + "_vol_afterFiltering.abc");
         exportSimilaritySamplesCSV(volumeSecBestSim_h, _depths, _rc, _scale, _step, "afterFiltering", _sp.mp.getDepthMapsFolder() + std::to_string(_sp.mp.getViewId(_rc)) + "_9p.csv");
-=======
-      svol->exportVolumeStep(_depths, _rc, _scale, _step, _sp->mp->getDepthMapsFolder() + std::to_string(_sp->mp->getViewId(_rc)) + "_vol_afterFiltering.abc");
-      svol->export9PCSV(_depths, _rc, _scale, _step, "afterFiltering", _sp->mp->getDepthMapsFolder() + std::to_string(_sp->mp->getViewId(_rc)) + "_9p.csv");
->>>>>>> 132ac39d
     }
 
     // vector<z, sim>
